--- conflicted
+++ resolved
@@ -116,12 +116,9 @@
 
 if __name__ == '__main__':
     device = torch.device("cuda" if torch.cuda.is_available() else "cpu")
-<<<<<<< HEAD
     print('using device', device)
-=======
     # os.environ["WANDB_MODE"] = "dryrun"
     wandb.init(project="nfl-big-data-bowl-2021")
->>>>>>> e3ad66bd
     #training procedure
     train_dataset = Dataset(['data/standardized_week_%d_by_play.csv' % (i) for i in range(1, 2)])
     val_dataset = Dataset(['data/standardized_week_%d_by_play.csv' % (i) for i in range(1, 2)])
@@ -155,15 +152,9 @@
             lens = torch.tensor(list(map(lambda x: x.shape[1], curr_batch))).to(device)
             items = pad_batch(curr_batch)
             # first two items in input data are x, y the third item is a scalar representing team, get the embedding for this scalar and concat with x and y
-<<<<<<< HEAD
-            item = item.to(device)
-            input_data = torch.cat([item[:, :, :, :2], model.team_embeddings(item[:, :, :, 2].long())], dim=-1).float().permute(0, 2, 1, 3).contiguous()
-            attn_mask = (item[:, :, :, 2] == 3).float().permute(0, 2, 1)
-=======
             items = items.to(device)
             input_data = torch.cat([items[:, :, :, :2], model.team_embeddings(items[:, :, :, 2].long())], dim=-1).float().permute(0, 2, 1, 3).contiguous()
             attn_mask = (items[:, :, :, 2] == 3).float().permute(0, 2, 1)
->>>>>>> e3ad66bd
             # outputs 4 things for each time step and each player:
             # the first 2 are the predicted mean x any y and the last 2 are their standard deviations
             output = model(input_data[:, :, :-1, :], lens-1, attn_mask[:, :, :-1])
